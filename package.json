--- conflicted
+++ resolved
@@ -51,11 +51,8 @@
     "gl-matrix": "2.3.2",
     "handlebars": "^4.0.5",
     "json-stringify-safe": "^5.0.1",
-<<<<<<< HEAD
+    "marked": "^0.3.6",
     "metaviewport-parser": "^0.0.1",
-=======
-    "marked": "^0.3.6",
->>>>>>> 606b1e91
     "mkdirp": "^0.5.1",
     "opn": "^4.0.2",
     "rimraf": "^2.2.8",
