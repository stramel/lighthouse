/**
 * Copyright 2017 Google Inc. All rights reserved.
 *
 * Licensed under the Apache License, Version 2.0 (the "License");
 * you may not use this file except in compliance with the License.
 * You may obtain a copy of the License at
 *
 *     http://www.apache.org/licenses/LICENSE-2.0
 *
 * Unless required by applicable law or agreed to in writing, software
 * distributed under the License is distributed on an "AS IS" BASIS,
 * WITHOUT WARRANTIES OR CONDITIONS OF ANY KIND, either express or implied.
 * See the License for the specific language governing permissions and
 * limitations under the License.
 */
'use strict';

/**
 * @fileoverview The entry point for rendering the Lighthouse report based on the JSON output.
 *    This file is injected into the report HTML along with the JSON report.
 *
 * Dummy text for ensuring report robustness: </script> pre$`post %%LIGHTHOUSE_JSON%%
 */

/* globals self */

<<<<<<< HEAD
const RATINGS = {
  PASS: {label: 'pass', minScore: 75},
  AVERAGE: {label: 'average', minScore: 45},
  FAIL: {label: 'fail'}
};

/**
 * Convert a score to a rating label.
 * @param {number} score
 * @return {string}
 */
function calculateRating(score) {
  let rating = RATINGS.FAIL.label;
  if (score >= RATINGS.PASS.minScore) {
    rating = RATINGS.PASS.label;
  } else if (score >= RATINGS.AVERAGE.minScore) {
    rating = RATINGS.AVERAGE.label;
  }
  return rating;
}

/**
 * Format number.
 * @param {number} number
 * @return {string}
 */
function formatNumber(number) {
  return number.toLocaleString(undefined, {maximumFractionDigits: 1});
}

/**
 * Format time.
 * @param {string} date
 * @return {string}
 */
function formatDateTime(date) {
  const options = {
    month: 'short', day: 'numeric', year: 'numeric',
    hour: 'numeric', minute: 'numeric', timeZoneName: 'short'
  };
  let formatter = new Intl.DateTimeFormat('en-US', options);

  // Force UTC if runtime timezone could not be detected.
  // See https://github.com/GoogleChrome/lighthouse/issues/1056
  const tz = formatter.resolvedOptions().timeZone;
  if (!tz || tz.toLowerCase() === 'etc/unknown') {
    options.timeZone = 'UTC';
    formatter = new Intl.DateTimeFormat('en-US', options);
  }
  return formatter.format(new Date(date));
}

class ReportRenderer {
  /**
   * @param {!DOM} dom
   * @param {!DetailsRenderer} detailsRenderer
   * @param {!ReportUIFeatures=} uiFeatures
   *
   */
  constructor(dom, detailsRenderer, uiFeatures = null) {
    this._dom = dom;
    this._detailsRenderer = detailsRenderer;
    this._templateContext = this._dom.document();
    this._uiFeatures = uiFeatures;
=======
class ReportRenderer {
  /**
   * @param {!DOM} dom
   * @param {!CategoryRenderer} categoryRenderer
   */
  constructor(dom, categoryRenderer) {
    /** @private {!DOM} */
    this._dom = dom;
    /** @private {!CategoryRenderer} */
    this._categoryRenderer = categoryRenderer;
>>>>>>> 313a2c54
  }

  /**
   * @param {!ReportRenderer.ReportJSON} report
   * @param {!Element} container Parent element to render the report into.
   * @return {!Element}
   */
  renderReport(report, container) {
    container.textContent = ''; // Remove previous report.

    let element;
    try {
<<<<<<< HEAD
      element = container.appendChild(this._renderReport(report));

      // Hook in JS features and page-level event listeners after the report
      // is in the document.
      if (this._uiFeatures) {
        this._uiFeatures.addUIFeatures(report);
      }
    } catch (e) {
      element = container.appendChild(this._renderException(e));
=======
      return this._renderReport(report);
    } catch (/** @type {!Error} */ e) {
      return this._renderException(e);
>>>>>>> 313a2c54
    }

    return element;
  }

  /**
<<<<<<< HEAD
   * @param {!DocumentFragment|!Element} element DOM node to populate with values.
   * @param {number} score
   * @param {string} scoringMode
   * @param {string} title
   * @param {string} description
   * @return {!Element}
   */
  _populateScore(element, score, scoringMode, title, description) {
    // Fill in the blanks.
    const valueEl = element.querySelector('.lh-score__value');
    valueEl.textContent = formatNumber(score);
    valueEl.classList.add(`lh-score__value--${calculateRating(score)}`,
                          `lh-score__value--${scoringMode}`);

    element.querySelector('.lh-score__title').textContent = title;
    element.querySelector('.lh-score__description')
        .appendChild(this._dom.createSpanFromMarkdown(description));

    return /** @type {!Element} **/ (element);
  }

  /**
   * Define a custom element for <template>s to be extracted from. For example:
=======
   * Define a custom element for <templates> to be extracted from. For example:
>>>>>>> 313a2c54
   *     this.setTemplateContext(new DOMParser().parseFromString(htmlStr, 'text/html'))
   * @param {!Document|!Element} context
   */
  setTemplateContext(context) {
    this._categoryRenderer.setTemplateContext(context);
  }

  /**
   * @param {!Error} e
   * @return {!Element}
   */
  _renderException(e) {
    const element = this._dom.createElement('div', 'lh-exception');
    element.textContent = String(e.stack);
    return element;
  }

  /**
   * @param {!ReportRenderer.ReportJSON} report
   * @return {!DocumentFragment}
   */
  _renderReportHeader(report) {
    const header = this._dom.cloneTemplate('#tmpl-lh-heading', this._templateContext);
    header.querySelector('.lh-config__timestamp').textContent =
        formatDateTime(report.generatedTime);
    const url = header.querySelector('.lh-metadata__url');
    url.href = report.url;
    url.textContent = report.url;

    const env = header.querySelector('.lh-env__items');
    report.runtimeConfig.environment.forEach(runtime => {
      const item = this._dom.cloneTemplate('#tmpl-lh-env__items', env);
      item.querySelector('.lh-env__name').textContent = runtime.name;
      item.querySelector('.lh-env__description').textContent = runtime.description;
      item.querySelector('.lh-env__enabled').textContent =
          runtime.enabled ? 'Enabled' : 'Disabled';
      env.appendChild(item);
    });

    return header;
  }

  /**
   * @param {!ReportRenderer.ReportJSON} report
   * @return {!DocumentFragment}
   */
  _renderReportFooter(report) {
    const footer = this._dom.cloneTemplate('#tmpl-lh-footer', this._templateContext);
    footer.querySelector('.lh-footer__version').textContent = report.lighthouseVersion;
    footer.querySelector('.lh-footer__timestamp').textContent =
        formatDateTime(report.generatedTime);
    return footer;
  }

  /**
   * @param {!ReportRenderer.ReportJSON} report
   * @return {!DocumentFragment}
   */
  _renderReportNav(report) {
    const leftNav = this._dom.cloneTemplate('#tmpl-lh-leftnav', this._templateContext);

    leftNav.querySelector('.leftnav__header__version').textContent =
        `Version: ${report.lighthouseVersion}`;

    const nav = leftNav.querySelector('.lh-leftnav');
    for (const category of report.reportCategories) {
      const item = this._dom.cloneTemplate('#tmpl-lh-leftnav__items', leftNav);
      item.querySelector('.leftnav-item__category').textContent = category.name;
      const score = item.querySelector('.leftnav-item__score');
      score.classList.add(`lh-score__value--${calculateRating(category.score)}`);
      score.textContent = Math.round(formatNumber(category.score));
      nav.appendChild(item);
    }
    return leftNav;
  }

  /**
   * @param {!ReportJSON} report
   * @return {!Element}
   */
  _renderReport(report) {
    const container = this._dom.createElement('div', 'lh-container');

    container.appendChild(this._renderReportHeader(report)); // sticker header goes at the top.
    container.appendChild(this._renderReportNav(report));

    const reportSection = container.appendChild(this._dom.createElement('div', 'lh-report'));
    const categories = reportSection.appendChild(this._dom.createElement('div', 'lh-categories'));
    for (const category of report.reportCategories) {
<<<<<<< HEAD
      categories.appendChild(this._renderCategory(category));
    }

    reportSection.appendChild(this._renderReportFooter(report));

    return container;
  }

  /**
   * @param {!ReportRenderer.CategoryJSON} category
   * @return {!Element}
   */
  _renderCategory(category) {
    const element = this._dom.createElement('div', 'lh-category');
    element.appendChild(this._renderCategoryScore(category));

    const passedAudits = category.audits.filter(audit => audit.score === 100);
    const nonPassedAudits = category.audits.filter(audit => !passedAudits.includes(audit));

    for (const audit of nonPassedAudits) {
      element.appendChild(this._renderAudit(audit));
=======
      element.appendChild(this._categoryRenderer.render(category));
>>>>>>> 313a2c54
    }
    return element;
  }
}

if (typeof module !== 'undefined' && module.exports) {
  module.exports = {
    formatDateTime,
    formatNumber,
    calculateRating,
    ReportRenderer
  };
} else {
  self.ReportRenderer = ReportRenderer;
}

/**
 * @typedef {{
 *     id: string,
 *     weight: number,
 *     score: number,
 *     result: {
 *       description: string,
 *       displayValue: string,
 *       helpText: string,
 *       score: (number|boolean),
 *       scoringMode: string,
 *       optimalValue: number,
 *       details: (!DetailsRenderer.DetailsJSON|undefined)
 *     }
 * }}
 */
ReportRenderer.AuditJSON; // eslint-disable-line no-unused-expressions

/**
 * @typedef {{
 *     name: string,
 *     weight: number,
 *     score: number,
 *     description: string,
 *     audits: !Array<!ReportRenderer.AuditJSON>
 * }}
 */
ReportRenderer.CategoryJSON; // eslint-disable-line no-unused-expressions

/**
 * @typedef {{
 *     lighthouseVersion: string,
 *     generatedTime: string,
 *     initialUrl: string,
 *     url: string,
 *     reportCategories: !Array<!ReportRenderer.CategoryJSON>
 * }}
 */
ReportRenderer.ReportJSON; // eslint-disable-line no-unused-expressions<|MERGE_RESOLUTION|>--- conflicted
+++ resolved
@@ -22,85 +22,23 @@
  * Dummy text for ensuring report robustness: </script> pre$`post %%LIGHTHOUSE_JSON%%
  */
 
-/* globals self */
-
-<<<<<<< HEAD
-const RATINGS = {
-  PASS: {label: 'pass', minScore: 75},
-  AVERAGE: {label: 'average', minScore: 45},
-  FAIL: {label: 'fail'}
-};
-
-/**
- * Convert a score to a rating label.
- * @param {number} score
- * @return {string}
- */
-function calculateRating(score) {
-  let rating = RATINGS.FAIL.label;
-  if (score >= RATINGS.PASS.minScore) {
-    rating = RATINGS.PASS.label;
-  } else if (score >= RATINGS.AVERAGE.minScore) {
-    rating = RATINGS.AVERAGE.label;
-  }
-  return rating;
-}
-
-/**
- * Format number.
- * @param {number} number
- * @return {string}
- */
-function formatNumber(number) {
-  return number.toLocaleString(undefined, {maximumFractionDigits: 1});
-}
-
-/**
- * Format time.
- * @param {string} date
- * @return {string}
- */
-function formatDateTime(date) {
-  const options = {
-    month: 'short', day: 'numeric', year: 'numeric',
-    hour: 'numeric', minute: 'numeric', timeZoneName: 'short'
-  };
-  let formatter = new Intl.DateTimeFormat('en-US', options);
-
-  // Force UTC if runtime timezone could not be detected.
-  // See https://github.com/GoogleChrome/lighthouse/issues/1056
-  const tz = formatter.resolvedOptions().timeZone;
-  if (!tz || tz.toLowerCase() === 'etc/unknown') {
-    options.timeZone = 'UTC';
-    formatter = new Intl.DateTimeFormat('en-US', options);
-  }
-  return formatter.format(new Date(date));
-}
-
-class ReportRenderer {
-  /**
-   * @param {!DOM} dom
-   * @param {!DetailsRenderer} detailsRenderer
-   * @param {!ReportUIFeatures=} uiFeatures
-   *
-   */
-  constructor(dom, detailsRenderer, uiFeatures = null) {
-    this._dom = dom;
-    this._detailsRenderer = detailsRenderer;
-    this._templateContext = this._dom.document();
-    this._uiFeatures = uiFeatures;
-=======
+/* globals self, formatDateTime, formatNumber, calculateRating */
+
 class ReportRenderer {
   /**
    * @param {!DOM} dom
    * @param {!CategoryRenderer} categoryRenderer
-   */
-  constructor(dom, categoryRenderer) {
+   * @param {!ReportUIFeatures=} uiFeatures
+   */
+  constructor(dom, categoryRenderer, uiFeatures = null) {
     /** @private {!DOM} */
     this._dom = dom;
     /** @private {!CategoryRenderer} */
     this._categoryRenderer = categoryRenderer;
->>>>>>> 313a2c54
+    /** @private {!Document|!Element} */
+    this._templateContext = this._dom.document();
+    /** @private {ReportUIFeatures} */
+    this._uiFeatures = uiFeatures;
   }
 
   /**
@@ -113,7 +51,6 @@
 
     let element;
     try {
-<<<<<<< HEAD
       element = container.appendChild(this._renderReport(report));
 
       // Hook in JS features and page-level event listeners after the report
@@ -123,48 +60,18 @@
       }
     } catch (e) {
       element = container.appendChild(this._renderException(e));
-=======
-      return this._renderReport(report);
-    } catch (/** @type {!Error} */ e) {
-      return this._renderException(e);
->>>>>>> 313a2c54
     }
 
     return element;
   }
 
   /**
-<<<<<<< HEAD
-   * @param {!DocumentFragment|!Element} element DOM node to populate with values.
-   * @param {number} score
-   * @param {string} scoringMode
-   * @param {string} title
-   * @param {string} description
-   * @return {!Element}
-   */
-  _populateScore(element, score, scoringMode, title, description) {
-    // Fill in the blanks.
-    const valueEl = element.querySelector('.lh-score__value');
-    valueEl.textContent = formatNumber(score);
-    valueEl.classList.add(`lh-score__value--${calculateRating(score)}`,
-                          `lh-score__value--${scoringMode}`);
-
-    element.querySelector('.lh-score__title').textContent = title;
-    element.querySelector('.lh-score__description')
-        .appendChild(this._dom.createSpanFromMarkdown(description));
-
-    return /** @type {!Element} **/ (element);
-  }
-
-  /**
-   * Define a custom element for <template>s to be extracted from. For example:
-=======
    * Define a custom element for <templates> to be extracted from. For example:
->>>>>>> 313a2c54
    *     this.setTemplateContext(new DOMParser().parseFromString(htmlStr, 'text/html'))
    * @param {!Document|!Element} context
    */
   setTemplateContext(context) {
+    this._templateContext = context;
     this._categoryRenderer.setTemplateContext(context);
   }
 
@@ -250,43 +157,17 @@
     const reportSection = container.appendChild(this._dom.createElement('div', 'lh-report'));
     const categories = reportSection.appendChild(this._dom.createElement('div', 'lh-categories'));
     for (const category of report.reportCategories) {
-<<<<<<< HEAD
-      categories.appendChild(this._renderCategory(category));
+      categories.appendChild(this._categoryRenderer.render(category));
     }
 
     reportSection.appendChild(this._renderReportFooter(report));
 
     return container;
   }
-
-  /**
-   * @param {!ReportRenderer.CategoryJSON} category
-   * @return {!Element}
-   */
-  _renderCategory(category) {
-    const element = this._dom.createElement('div', 'lh-category');
-    element.appendChild(this._renderCategoryScore(category));
-
-    const passedAudits = category.audits.filter(audit => audit.score === 100);
-    const nonPassedAudits = category.audits.filter(audit => !passedAudits.includes(audit));
-
-    for (const audit of nonPassedAudits) {
-      element.appendChild(this._renderAudit(audit));
-=======
-      element.appendChild(this._categoryRenderer.render(category));
->>>>>>> 313a2c54
-    }
-    return element;
-  }
 }
 
 if (typeof module !== 'undefined' && module.exports) {
-  module.exports = {
-    formatDateTime,
-    formatNumber,
-    calculateRating,
-    ReportRenderer
-  };
+  module.exports = ReportRenderer;
 } else {
   self.ReportRenderer = ReportRenderer;
 }
